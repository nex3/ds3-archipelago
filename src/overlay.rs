--- conflicted
+++ resolved
@@ -1,13 +1,9 @@
 use std::mem;
 
 use archipelago_rs::{self as ap, RichText, TextColor};
-<<<<<<< HEAD
 use darksouls3::sprj::{MapItemMan, MenuMan};
 use fromsoftware_shared::FromStatic;
-use hudhook::{ImguiRenderLoop, RenderContext};
-=======
 use hudhook::RenderContext;
->>>>>>> 3aaf4716
 use imgui::*;
 use imgui_sys::ImVec2;
 use log::*;
@@ -101,19 +97,52 @@
             return;
         };
 
-        ui.window(format!("Archipelago Client {}", env!("CARGO_PKG_VERSION")))
+        let window_opacity = if self.was_window_focused {
+            1.0
+        } else {
+            self.unfocused_window_opacity
+        };
+        let mut bg_color = [0.0, 0.0, 0.0, window_opacity];
+        let _bg = ui.push_style_color(StyleColor::WindowBg, bg_color);
+        let _menu_bg = ui.push_style_color(StyleColor::MenuBarBg, bg_color);
+        bg_color[3] = 1.0; // Popup backgrounds should always be fully opaque.
+        let _popup_bg = ui.push_style_color(StyleColor::PopupBg, bg_color);
+
+        let mut builder = ui
+            .window(format!("Archipelago Client {}", env!("CARGO_PKG_VERSION")))
             .position([viewport_size[0] - 30., 30.], Condition::FirstUseEver)
             .position_pivot([1., 0.])
-            .size([viewport_size[0] * 0.4, 300.], Condition::FirstUseEver)
-            .build(|| {
-                ui.set_window_font_scale(1.8);
-
-                self.render_connection_widget(ui, core);
-                ui.separator();
-                self.render_log_window(ui, core);
+            .menu_bar(true);
+
+        // When the menu opens or closes, add or remove space from the bottom of
+        // the overlay for the message bar and horizontal scrollbar.
+        builder = match (self.previous_size, self.is_menu_open(), self.was_menu_open) {
+            (Some(size), true, false) => builder.size([size[0], size[1] + 50.], Condition::Always),
+            (Some(size), false, true) => builder.size([size[0], size[1] - 50.], Condition::Always),
+            _ => builder.size([viewport_size[0] * 0.4, 300.], Condition::FirstUseEver),
+        };
+
+        builder.build(|| {
+            ui.set_window_font_scale(self.font_scale);
+
+            self.render_unfocused_window_opacity_popup(ui);
+            self.render_menu_bar(ui);
+            self.render_connection_widget(ui, core);
+            ui.separator();
+            self.render_log_window(ui, core);
+            if self.is_menu_open() {
                 self.render_say_input(ui, core);
-                self.render_url_popup(ui, core);
-            });
+            }
+            self.render_url_modal_popup(ui, core);
+
+            self.was_window_focused =
+                ui.is_window_focused_with_flags(WindowFocusedFlags::ROOT_AND_CHILD_WINDOWS);
+            self.was_menu_open = self.is_menu_open();
+            self.previous_size = Some(ui.window_size());
+        });
+
+        drop(_bg);
+        drop(_menu_bg);
     }
 
     /// See [ImguiRenderLoop::before_render], but takes a reference to [Core] as
@@ -132,13 +161,8 @@
 
     /// Renders the modal popup which queries the player for connection
     /// information.
-<<<<<<< HEAD
-    fn render_url_modal_popup(&mut self, ui: &Ui) {
+    fn render_url_modal_popup(&mut self, ui: &Ui, core: &mut Core) {
         ui.modal_popup_config("#url-modal-popup")
-=======
-    fn render_url_popup(&mut self, ui: &Ui, core: &mut Core) {
-        ui.modal_popup_config("#url-popup")
->>>>>>> 3aaf4716
             .title_bar(false)
             .collapsible(false)
             .resizable(false)
@@ -253,8 +277,7 @@
     }
 
     /// Renders the log window which displays all the prints sent from the server.
-<<<<<<< HEAD
-    fn render_log_window(&mut self, ui: &Ui) {
+    fn render_log_window(&mut self, ui: &Ui, core: &Core) {
         let scrollbar_bg_opacity = if self.was_window_focused { 1.0 } else { 0.0 };
         let scrollbar_bg_color = [0.0, 0.0, 0.0, scrollbar_bg_opacity];
         let _scrollbar_bg = ui.push_style_color(StyleColor::ScrollbarBg, scrollbar_bg_color);
@@ -265,9 +288,6 @@
             0.0
         };
 
-=======
-    fn render_log_window(&mut self, ui: &Ui, core: &Core) {
->>>>>>> 3aaf4716
         ui.child_window("#log")
             .size([0.0, -input_height])
             .draw_background(false)
@@ -351,76 +371,6 @@
     }
 }
 
-<<<<<<< HEAD
-impl ImguiRenderLoop for Overlay {
-    fn render(&mut self, ui: &mut Ui) {
-        let Some(viewport_size) = self.viewport_size else {
-            return;
-        };
-
-        let window_opacity = if self.was_window_focused {
-            1.0
-        } else {
-            self.unfocused_window_opacity
-        };
-        let mut bg_color = [0.0, 0.0, 0.0, window_opacity];
-        let _bg = ui.push_style_color(StyleColor::WindowBg, bg_color);
-        let _menu_bg = ui.push_style_color(StyleColor::MenuBarBg, bg_color);
-        bg_color[3] = 1.0; // Popup backgrounds should always be fully opaque.
-        let _popup_bg = ui.push_style_color(StyleColor::PopupBg, bg_color);
-
-        let mut builder = ui
-            .window(format!("Archipelago Client {}", env!("CARGO_PKG_VERSION")))
-            .position([viewport_size[0] - 30., 30.], Condition::FirstUseEver)
-            .position_pivot([1., 0.])
-            .menu_bar(true);
-
-        // When the menu opens or closes, add or remove space from the bottom of
-        // the overlay for the message bar and horizontal scrollbar.
-        builder = match (self.previous_size, self.is_menu_open(), self.was_menu_open) {
-            (Some(size), true, false) => builder.size([size[0], size[1] + 50.], Condition::Always),
-            (Some(size), false, true) => builder.size([size[0], size[1] - 50.], Condition::Always),
-            _ => builder.size([viewport_size[0] * 0.4, 300.], Condition::FirstUseEver),
-        };
-
-        builder.build(|| {
-            ui.set_window_font_scale(self.font_scale);
-
-            self.render_unfocused_window_opacity_popup(ui);
-            self.render_menu_bar(ui);
-            self.render_connection_widget(ui);
-            ui.separator();
-            self.render_log_window(ui);
-            if self.is_menu_open() {
-                self.render_say_input(ui);
-            }
-            self.render_url_modal_popup(ui);
-
-            self.was_window_focused =
-                ui.is_window_focused_with_flags(WindowFocusedFlags::ROOT_AND_CHILD_WINDOWS);
-            self.was_menu_open = self.is_menu_open();
-            self.previous_size = Some(ui.window_size());
-        });
-
-        drop(_bg);
-        drop(_menu_bg);
-    }
-
-    fn before_render<'a>(
-        &'a mut self,
-        ctx: &mut Context,
-        _render_context: &'a mut dyn RenderContext,
-    ) {
-        self.frames_since_new_logs += 1;
-        self.viewport_size = match ctx.main_viewport().size {
-            [0., 0.] => None,
-            size => Some(size),
-        };
-    }
-}
-
-=======
->>>>>>> 3aaf4716
 trait ImColor32Ext {
     /// Returns a copy of [self] with its opacity overridden by [alpha].
     fn with_alpha(&self, alpha: u8) -> ImColor32;
